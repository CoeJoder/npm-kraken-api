--- conflicted
+++ resolved
@@ -10,15 +10,12 @@
  * @param {String} [options.otp] Two-factor password (optional) (also, doesn't work)
  * @param {Number} [options.timeout] Maximum timeout (in milliseconds) for all API-calls (passed to `request`)
  */
-<<<<<<< HEAD
-function KrakenClient(key, secret, otp, config = {}) {
-=======
 function KrakenClient(key, secret, options) {
->>>>>>> 60b41fad
 	var self = this;
 
 	// make sure to be backwards compatible
 	options = options || {};
+
 	if(typeof options === 'string') {
 		options = { otp: options };
 	}
@@ -28,13 +25,8 @@
 		version: config.version || '0',
 		key: key,
 		secret: secret,
-<<<<<<< HEAD
-		otp: otp,
-		timeoutMS: config.timeout || 5000
-=======
 		otp: options.otp,
 		timeoutMS: options.timeout || 5000
->>>>>>> 60b41fad
 	};
 
 	/**
